import asyncio
import datetime
import os
import sys
from dataclasses import dataclass
from typing import List, Optional

import requests
from bs4 import BeautifulSoup
from dotenv import load_dotenv
from langdetect import detect
from loguru import logger
from peewee import IntegrityError, SqliteDatabase
from telegram import Bot
from telegram.helpers import escape_markdown

import models

logger.remove()
logger.add(
    sys.stdout,
    colorize=True,
    format="<green>{time}</green> <level>{message}</level>",
    backtrace=True,
    diagnose=True
)

load_dotenv()

root_url = os.environ['ROOT_URL']
db = SqliteDatabase('db.sqlite')


@dataclass
class Issue:
    title: str
    body: str
    issue_url: str
    image_url: Optional[str]
    pub_date: datetime.date


def get_image_from_issue(rel_url: str):
    full_url = f'{root_url}{rel_url}'
    full_issue_response = requests.get(full_url)

    if not full_issue_response.content:
        return None

    issue_soup = BeautifulSoup(full_issue_response.content, 'html.parser')

    img_tags = issue_soup.find(id='content').findChildren('img')
<<<<<<< HEAD
    url_list = [x for x in img_tags if x.get('src').startswith('https://images.astronet.ru/pubd/')]
    if len(url_list) == 0:
        video_tags = issue_soup.find(id='content').findChildren('iframe')
        url_list = [x for x in video_tags if x.get('src').startswith('https://www.youtube.com/embed/')]
    elif len(url_list) > 1:
        raise ValueError(f'More than one image in issue {rel_url}')

    return url_list[0]['src']
=======
    url_list = [
        x for x in img_tags
        if x.get('src').startswith('http://images.astronet.ru/pubd/')
        or x.get('src').startswith('https://images.astronet.ru/pubd/')
    ]

    if not url_list:
        url = ''
    elif len(url_list) > 1:
        raise ValueError(f'More than one image in issue {rel_url}')
    else:
        url = url_list[0]['src']

    return url
>>>>>>> 3b6d96d0


def get_last_issues(url: str):
    response = requests.get(url)
    soup = BeautifulSoup(response.content, 'html.parser')

    issues = []
    title_tags = soup.find(id='content').findChildren('p', {'class': 'title'})
    for tag in title_tags:
        issue_url = tag.a['href']

        issue_raw_date = tag.small.b.text.split(' | ')[0]
        day, month, year = [int(x) for x in issue_raw_date.split('.')]
        issue_date = datetime.date(year, month, day)

        preview_image_url = tag.a.img['src']
        image_url = get_image_from_issue(issue_url)

        title = tag.b.text.strip()
        body_tag = tag.find_next('p', {'class': 'abstract'})
        body_text = ' '.join(body_tag.small.text.split())

        if (body_lang := detect(body_text)) != 'ru':
            logger.warning(f'Issue {issue_url} is in "{body_lang}" language -> skipping')
            continue

        issue = Issue(
            title=title,
            body=body_text,
            issue_url=issue_url,
            image_url=image_url or preview_image_url,
            pub_date=issue_date,
        )
        issues.append(issue)

    return issues


def create_issue(issue: Issue) -> models.Issue:
    try:
        return models.Issue.create(
            title=issue.title,
            body=issue.body,
            issue_url=issue.issue_url,
            image_url=issue.image_url,
            pub_date=issue.pub_date,
        )
    except IntegrityError as err:
        if str(err) != 'UNIQUE constraint failed: issue.issue_url':
            logger.error(err)
    except Exception as err:
        logger.exception(err)


def get_unpublished():
    return models.Issue.select().where(models.Issue.published == False)


async def publish_issues(unpublished: List[models.Issue]):
    bot = Bot(token=os.environ['BOT_TOKEN'])

    for issue in sorted(unpublished, key=lambda x: x.pub_date):
        title = escape_markdown(issue.title.strip(), version=2)
        body = escape_markdown(issue.body, version=2)
        url = escape_markdown(f'{root_url}{issue.issue_url}', version=2)
        caption = f'*{title}*\n\n{body}\n\n[Подробности на astronet\\.ru]({url})'

        common_params = {
            'chat_id': os.environ['CHAT_ID'],
            'caption': caption,
            'parse_mode': 'MarkdownV2',
        }

        if 'youtube' in issue.image_url:
            await bot.send_video(
                video=issue.image_url,
                **common_params,
            )
        else:
            await bot.send_photo(
                photo=issue.image_url,
                **common_params,
            )

        issue.published = True
        issue.save()

        logger.info(f'Published {issue.issue_url} issue')

        await asyncio.sleep(2)


async def main():
    logger.info('Started APOD Telegram publishing service')
    models.init_db()
    apod_full_url = f'{os.environ["ROOT_URL"]}{os.environ["APOD_URL"]}'

    while True:
        issues = get_last_issues(apod_full_url)
        logger.info(f'Parsed {len(issues)} issue(s)')
        for issue in issues:
            create_issue(issue)

        if unpublished := get_unpublished():
            logger.info(f'Got {len(unpublished)} unpublished issue(s)')
            await publish_issues(unpublished)
        else:
            logger.info(f'No unpublished issues')

        await asyncio.sleep(int(os.environ['PARSING_INTERVAL_SEC']))


if __name__ == '__main__':
    asyncio.run(main())<|MERGE_RESOLUTION|>--- conflicted
+++ resolved
@@ -50,21 +50,10 @@
     issue_soup = BeautifulSoup(full_issue_response.content, 'html.parser')
 
     img_tags = issue_soup.find(id='content').findChildren('img')
-<<<<<<< HEAD
     url_list = [x for x in img_tags if x.get('src').startswith('https://images.astronet.ru/pubd/')]
     if len(url_list) == 0:
         video_tags = issue_soup.find(id='content').findChildren('iframe')
         url_list = [x for x in video_tags if x.get('src').startswith('https://www.youtube.com/embed/')]
-    elif len(url_list) > 1:
-        raise ValueError(f'More than one image in issue {rel_url}')
-
-    return url_list[0]['src']
-=======
-    url_list = [
-        x for x in img_tags
-        if x.get('src').startswith('http://images.astronet.ru/pubd/')
-        or x.get('src').startswith('https://images.astronet.ru/pubd/')
-    ]
 
     if not url_list:
         url = ''
@@ -74,7 +63,6 @@
         url = url_list[0]['src']
 
     return url
->>>>>>> 3b6d96d0
 
 
 def get_last_issues(url: str):
